--- conflicted
+++ resolved
@@ -33,12 +33,8 @@
     "nbformat>=5.10.4",
     "ipykernel>=6.29.5",
     "nbstripout>=0.7.1",
-<<<<<<< HEAD
     "loguru>=0.7.0",
-]
-=======
 ]
 
 [tool.pyright]
-typeCheckingMode = "standard"
->>>>>>> a9603b82
+typeCheckingMode = "standard"